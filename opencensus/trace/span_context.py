--- conflicted
+++ resolved
@@ -18,10 +18,6 @@
 import re
 import six
 import random
-<<<<<<< HEAD
-import time
-=======
->>>>>>> 577fb61a
 
 from opencensus.trace import trace_options as trace_options_module
 
@@ -46,6 +42,7 @@
 
     :type span_id: str
     :param span_id: (Optional) Identifier for the span, unique within a trace.
+                    If not given, will generate one automatically.
 
     :type trace_options: :class: `~opencensus.trace.trace_options.TraceOptions`
     :param trace_options: (Optional) TraceOptions indicates 8 trace options.
@@ -168,10 +165,4 @@
     :rtype: str
     :returns: 32 digit randomly generated hex trace id.
     """
-<<<<<<< HEAD
-    t = int(time.time())
-    lower_96 = random.getrandbits(96)
-    return '{:032x}'.format((t << 96) | lower_96)
-=======
-    return '{:032x}'.format(random.getrandbits(128))
->>>>>>> 577fb61a
+    return '{:032x}'.format(random.getrandbits(128))